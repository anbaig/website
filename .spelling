--- conflicted
+++ resolved
@@ -256,7 +256,6 @@
 Ramlot
 andreas-p
 renewBefore
-<<<<<<< HEAD
 erikgb
 eddiehoffman
 inteon
@@ -268,10 +267,7 @@
 tamalsaha
 JoshVanL
 Kyverno
-
-=======
 hardcodes
->>>>>>> 7b090059
 
 # As per https://tools.ietf.org/html/rfc5280, the spelling "X.509" is the
 # correct spelling. The spelling "x509" and "X509" are incorrect.
