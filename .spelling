--- conflicted
+++ resolved
@@ -276,13 +276,10 @@
 Kyverno
 hardcodes
 templated
-<<<<<<< HEAD
 jonathansp
 benlangfeld
-=======
 manual-rotation-private-key
 issuances
->>>>>>> 7b6d876c
 
 # As per https://tools.ietf.org/html/rfc5280, the spelling "X.509" is the
 # correct spelling. The spelling "x509" and "X509" are incorrect.
