apiVersion: cert-manager.io/v1
kind: Issuer
metadata:
  name: letsencrypt-prod
spec:
  acme:
    # The ACME server URL
    server: https://acme-v02.api.letsencrypt.org/directory
    # Email address used for ACME registration
    email: user@example.com
    # Name of a secret used to store the ACME account private key
    privateKeySecretRef:
      name: letsencrypt-prod
    # Enable the HTTP-01 challenge provider
    solvers:
<<<<<<< HEAD
    - http01:
        ingress:
          class: nginx
=======
      - http01:
          ingress:
            ingressClassName: nginx
>>>>>>> efd98725
<|MERGE_RESOLUTION|>--- conflicted
+++ resolved
@@ -13,12 +13,6 @@
       name: letsencrypt-prod
     # Enable the HTTP-01 challenge provider
     solvers:
-<<<<<<< HEAD
-    - http01:
-        ingress:
-          class: nginx
-=======
       - http01:
           ingress:
-            ingressClassName: nginx
->>>>>>> efd98725
+            ingressClassName: nginx