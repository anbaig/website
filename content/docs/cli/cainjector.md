--- conflicted
+++ resolved
@@ -15,12 +15,7 @@
   cainjector [flags]
 
 Flags:
-<<<<<<< HEAD
       --config string                                       Path to a file containing a CAInjectorConfiguration object used to configure the controller
-=======
-      --add_dir_header                                      If true, adds the file directory to the header of the log messages (DEPRECATED: this flag may be removed in the future)
-      --alsologtostderr                                     log to standard error as well as files (no effect when -logtostderr=true) (DEPRECATED: this flag may be removed in the future)
->>>>>>> a944f646
       --enable-apiservices-injectable                       Inject CA data to annotated APIServices. This functionality is not required if cainjector is only used as cert-manager's internal component and setting it to false might reduce memory consumption (default true)
       --enable-certificates-data-source                     Enable configuring cert-manager.io Certificate resources as potential sources for CA data. Requires cert-manager.io Certificate CRD to be installed. This data source can be disabled to reduce memory consumption if you only use cainjector as part of cert-manager's installation (default true)
       --enable-customresourcedefinitions-injectable         Inject CA data to annotated CustomResourceDefinitions. This functionality is not required if cainjecor is only used as cert-manager's internal component and setting it to false might slightly reduce memory consumption (default true)
@@ -39,24 +34,9 @@
       --leader-election-renew-deadline duration             The interval between attempts by the acting master to renew a leadership slot before it stops leading. This must be less than or equal to the lease duration. This is only applicable if leader election is enabled.
       --leader-election-retry-period duration               The duration the clients should wait between attempting acquisition and renewal of a leadership. This is only applicable if leader election is enabled.
       --log-flush-frequency duration                        Maximum number of seconds between log flushes (default 5s)
-<<<<<<< HEAD
       --logging-format string                               Sets the log format. Permitted formats: "json" (gated by LoggingBetaOptions), "text". (default "text")
       --namespace string                                    If set, this limits the scope of cainjector to a single namespace. If set, cainjector will not update resources with certificates outside of the configured namespace.
       --profiler-address string                             The host and port that Go profiler should listen on, i.e localhost:6060. Ensure that profiler is not exposed on a public address. Profiler will be served at /debug/pprof. (default "localhost:6060")
-=======
-      --log_backtrace_at traceLocation                      when logging hits line file:N, emit a stack trace (default :0) (DEPRECATED: this flag may be removed in the future)
-      --log_dir string                                      If non-empty, write log files in this directory (no effect when -logtostderr=true) (DEPRECATED: this flag may be removed in the future)
-      --log_file string                                     If non-empty, use this log file (no effect when -logtostderr=true) (DEPRECATED: this flag may be removed in the future)
-      --log_file_max_size uint                              Defines the maximum size a log file can grow to (no effect when -logtostderr=true). Unit is megabytes. If the value is 0, the maximum file size is unlimited. (default 1800) (DEPRECATED: this flag may be removed in the future)
-      --logging-format string                               Sets the log format. Permitted formats: "json" (gated by LoggingBetaOptions), "text". (default "text")
-      --logtostderr                                         log to standard error instead of files (default true) (DEPRECATED: this flag may be removed in the future)
-      --namespace string                                    If set, this limits the scope of cainjector to a single namespace. If set, cainjector will not update resources with certificates outside of the configured namespace.
-      --one_output                                          If true, only write logs to their native severity level (vs also writing to each lower severity level; no effect when -logtostderr=true) (DEPRECATED: this flag may be removed in the future)
-      --profiler-address string                             The host and port that Go profiler should listen on, i.e localhost:6060. Ensure that profiler is not exposed on a public address. Profiler will be served at /debug/pprof. (default "localhost:6060")
-      --skip_headers                                        If true, avoid header prefixes in the log messages (DEPRECATED: this flag may be removed in the future)
-      --skip_log_headers                                    If true, avoid headers when opening log files (no effect when -logtostderr=true) (DEPRECATED: this flag may be removed in the future)
-      --stderrthreshold severity                            logs at or above this threshold go to stderr when writing to files and stderr (no effect when -logtostderr=true or -alsologtostderr=false) (default 2) (DEPRECATED: this flag may be removed in the future)
->>>>>>> a944f646
   -v, --v Level                                             number for the log level verbosity
       --vmodule pattern=N,...                               comma-separated list of pattern=N settings for file-filtered logging (only works for text log format)
 ```