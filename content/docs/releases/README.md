--- conflicted
+++ resolved
@@ -27,14 +27,8 @@
 
 | Release  | Release Date | End of Life            | [Supported Kubernetes versions][s] | [Supported OpenShift versions][s] |
 |----------|:------------:|:----------------------:|:----------------------------------:|:---------------------------------:|
-<<<<<<< HEAD
 | [1.14][] | Jan 31, 2024 | ~4 months post release |             1.24 → 1.29            |           4.11 → 4.15             |
 | [1.15][] | TBD          | TBD                    | TBD                                | TBD                               |
-=======
-| [1.14][] | Jan 31, 2024 | ~4 months post release | 1.24 → 1.29                        | 4.11 → 4.15                       |
-| [1.15][] | TBD          | TBD                    | TBD                                | TBD                               |
-
->>>>>>> eaed1c2b
 
 Dates in the future are uncertain and might change.
 
